[build-system]
requires = ["pdm-backend"]
build-backend = "pdm.backend"

[tool.pdm.build]
includes = ["stac_model"]

[project]
authors = [
  { name = "Ryan Avery", email = "ryan@wherobots.com" },
  { name = "Francis Charette-Migneault", email = "francis.charette-migneault@crim.ca" },
]
license = { text = "Apache Software License 2.0" }
requires-python = "<4.0,>=3.10"
dependencies = [
  "typer<1.0.0,>=0.9.0",
  "rich>=13.7.0,<15.0.0",
  "pydantic<3.0.0,>=2.6.3",
  "pydantic-core<3,>=2",
  "pystac<2.0.0,>=1.9.0",
  "shapely<3,>=2",
  "jsonschema<5.0.0,>=4.21.1",
  "pip>=25.0.0",
  "ipykernel>=7.0.0a1",
  "ipywidgets>=8.1.7",
]
optional-dependencies.torch = [
  "torch>=2.8.0.dev,<2.9.0; python_version>='3.11'",
  "torchgeo; sys_platform=='linux' and python_version>='3.11'",
  "torchvision>=0.21; python_version>='3.11'"
]
optional-dependencies.torch-cu126 = [
  "pytorch-triton; sys_platform=='linux' and python_version>='3.11'",
  "torch>=2.8.0.dev,<2.9.0; sys_platform=='linux' and python_version>='3.11'",
  "torchgeo; sys_platform=='linux' and python_version>='3.11'",
  "torchvision>=0.21,<1; sys_platform=='linux' and python_version>='3.11'",
]

# important: leave the name and version together for bump resolution
name = "stac-model"
version = "0.3.0"
description = "A PydanticV2 validation and serialization libary for the STAC ML Model Extension"
readme = "README_STAC_MODEL.md"
keywords = []
classifiers = [
  "Development Status :: 4 - Beta",
  "Operating System :: OS Independent",
  "Topic :: Software Development :: Libraries :: Python Modules",
  "License :: OSI Approved :: Apache Software License",
  "Programming Language :: Python :: 3",
  "Programming Language :: Python :: 3.10",
  "Programming Language :: Python :: 3.11",
  "Programming Language :: Python :: 3.12",
  "Programming Language :: Python :: 3.13",
  "Programming Language :: Python :: 3 :: Only",
  "Framework :: Pydantic",
  "Framework :: Pydantic :: 2",
  "Intended Audience :: Developers",
  "Intended Audience :: Information Technology",
  "Intended Audience :: Science/Research",
  "Topic :: File Formats :: JSON :: JSON Schema",
  "Topic :: Scientific/Engineering :: Artificial Intelligence",
  "Topic :: Scientific/Engineering :: GIS",
  "Topic :: Scientific/Engineering :: Image Processing",
  "Topic :: Scientific/Engineering :: Image Recognition",
]

[tool.uv]
dev-dependencies = [
<<<<<<< HEAD
  "setuptools>=78.1.1",
  "mypy<2.0.0,>=1.0.0",
  "mypy-extensions<1.0.0,>=0.4.3",
  "pre-commit<3.0.0,>=2.21.0",
  "bandit<2.0.0,>=1.7.5",
  "safety<3.0.0,>=2.3.5",
  "pystac<2.0.0,>=1.10.0",
  "pydocstyle[toml]<7.0.0,>=6.2.0",
  "pydoclint<0.6,>=0.3",
  "pytest<8.0.0,>=7.2.1",
  "pytest-cov<5.0.0,>=4.1.0",
  "pytest-mock<4.0.0,>=3.10.0",
  "pytest-timeout<3.0.0,>=2.2.0",
  "pytest-benchmark<5.0.0,>=4.0.0",
  "pytest-sugar<1.0.0,>=0.9.7",
  "pytest-click<2.0.0,>=1.1.0",
  "pytest-pikachu<2.0.0,>=1.0.0",
  "coverage<8.0.0,>=7.3.0",
  "ruff<1.0.0,>=0.2.2",
  "bump-my-version>=0.21",
  "types-python-dateutil>=2.9.0.20241003",
  "requests>=2.32.4",
=======
    "setuptools>=78.1.1",
    "mypy<2.0.0,>=1.0.0",
    "mypy-extensions<1.0.0,>=0.4.3",
    "pre-commit<3.0.0,>=2.21.0",
    "bandit<2.0.0,>=1.7.5",
    "safety<3.0.0,>=2.3.5",
    "pystac<2.0.0,>=1.10.0",
    "pydocstyle[toml]<7.0.0,>=6.2.0",
    "pydoclint<0.6,>=0.3",
    "pytest<8.0.0,>=7.2.1",
    "pytest-cov<5.0.0,>=4.1.0",
    "pytest-mock<4.0.0,>=3.10.0",
    "pytest-timeout<3.0.0,>=2.2.0",
    "pytest-benchmark<5.0.0,>=4.0.0",
    "pytest-sugar<1.0.0,>=0.9.7",
    "pytest-click<2.0.0,>=1.1.0",
    "pytest-pikachu<2.0.0,>=1.0.0",
    "coverage<8.0.0,>=7.3.0",
    "ruff<1.0.0,>=0.2.2",
    "bump-my-version>=0.21",
    "types-python-dateutil>=2.9.0.20241003",
    "types-pyyaml>=6.0.12.20250516",
    "requests>=2.32.4",
    "urllib3>=2.5.0,<3.0.0",
>>>>>>> 1d0ad557
]

conflicts = [[{ extra = "torch" }, { extra = "torch-cu126" }]]
prerelease = "allow"
required-environments = [
  "sys_platform == 'darwin' and platform_machine == 'arm64'",
  "sys_platform == 'linux' and platform_machine == 'x86_64'",
]
[[tool.uv.index]]
name = "pytorch-cpu"
url = "https://download.pytorch.org/whl/nightly/cpu"
explicit = true

[[tool.uv.index]]
name = "pytorch-cu126"
url = "https://download.pytorch.org/whl/nightly/cu126"
explicit = true

[tool.uv.sources]
torch = [
  { index = "pytorch-cpu", extra = "torch" },
  { index = "pytorch-cu126", extra = "torch-cu126" },
]
torchvision = [
  { index = "pytorch-cpu", extra = "torch" },
  { index = "pytorch-cu126", extra = "torch-cu126" },
]
pytorch-triton = [{ index = "pytorch-cu126", extra = "torch-cu126" }]
torchgeo = { git = "https://github.com/microsoft/torchgeo", rev = "bc9453efbcf29d74e6a85719b85e008f862ff26b" }

[project.urls]
homepage = "https://github.com/stac-extensions/mlm/blob/main/README_STAC_MODEL.md"
repository = "https://github.com/crim-ca/mlm-extension"

[project.scripts]
stac-model = "stac_model.__main__:app"

[tool.bumpversion]
# NOTE:
#   Although these definitions are provided in this 'stac-model' project file,
#   they are actually intented for versioning the MLM specification itself.
#   To version 'stac-model', use the 'bump-my-version bump' operation using the 'stac-model.bump.toml' file.
#   See also https://github.com/stac-extensions/mlm/blob/main/CONTRIBUTING.md#building-and-releasing
current_version = "1.4.0"
parse = "(?P<major>\\d+)\\.(?P<minor>\\d+)\\.(?P<patch>\\d+)"
serialize = ["{major}.{minor}.{patch}"]
search = "{current_version}"
replace = "{new_version}"
regex = false
ignore_missing_version = true
ignore_missing_files = false
tag = true
sign_tags = false
tag_name = "v{new_version}"
tag_message = "Bump version: {current_version} → {new_version}"
allow_dirty = false
commit = true
commit_args = "--no-verify"
message = "Bump version: {current_version} → {new_version}"

[[tool.bumpversion.files]]
glob = "**/*.json"
glob_exclude = [
  ".git/**",
  "**/__pycache__/**",
  ".mypy_cache/**",
  ".tox/**",
  ".venv/**",
  "_build/**",
  "build/**",
  "dist/**",
  "node_modules/**",
]
search = "https://stac-extensions.github.io/mlm/v{current_version}/schema.json"
replace = "https://stac-extensions.github.io/mlm/v{new_version}/schema.json"

[[tool.bumpversion.files]]
glob = "**/*.yml"
glob_exclude = [
  ".git/**",
  "**/__pycache__/**",
  ".mypy_cache/**",
  ".tox/**",
  ".venv/**",
  "_build/**",
  "build/**",
  "dist/**",
  "node_modules/**",
]
search = "https://stac-extensions.github.io/mlm/v{current_version}/schema.json"
replace = "https://stac-extensions.github.io/mlm/v{new_version}/schema.json"

[[tool.bumpversion.files]]
glob = "**/*.yaml"
glob_exclude = [
  ".git/**",
  "**/__pycache__/**",
  ".mypy_cache/**",
  ".tox/**",
  ".venv/**",
  "_build/**",
  "build/**",
  "dist/**",
  "node_modules/**",
]
search = "https://stac-extensions.github.io/mlm/v{current_version}/schema.json"
replace = "https://stac-extensions.github.io/mlm/v{new_version}/schema.json"

[[tool.bumpversion.files]]
glob = "**/*.md"
glob_exclude = [
  ".git/**",
  "**/__pycache__/**",
  ".mypy_cache/**",
  ".tox/**",
  ".venv/**",
  "_build/**",
  "build/**",
  "dist/**",
  "node_modules/**",
]
search = "https://stac-extensions.github.io/mlm/v{current_version}/schema.json"
replace = "https://stac-extensions.github.io/mlm/v{new_version}/schema.json"

[[tool.bumpversion.files]]
glob = "**/*.py"
glob_exclude = [
  ".git/**",
  "**/__pycache__/**",
  ".mypy_cache/**",
  ".tox/**",
  ".venv/**",
  "_build/**",
  "build/**",
  "dist/**",
  "node_modules/**",
]
search = "https://stac-extensions.github.io/mlm/v{current_version}/schema.json"
replace = "https://stac-extensions.github.io/mlm/v{new_version}/schema.json"

[[tool.bumpversion.files]]
filename = "CHANGELOG.md"
search = """
## [Unreleased](https://github.com/stac-extensions/mlm/tree/main)
"""
replace = """
## [Unreleased](https://github.com/stac-extensions/mlm/tree/main)

### Added

- n/a

### Changed

- n/a

### Deprecated

- n/a

### Removed

- n/a

### Fixed

- n/a

## [v{new_version}](https://github.com/stac-extensions/mlm/tree/v{new_version})
"""

[[tool.bumpversion.files]]
filename = "CITATION.cff"
search = "https://stac-extensions.github.io/mlm/v{current_version}/schema.json"
replace = "https://stac-extensions.github.io/mlm/v{new_version}/schema.json"

[[tool.bumpversion.files]]
filename = "package.json"
search = "\"version\": \"{current_version}\""
replace = "\"version\": \"{new_version}\""

[tool.ruff]
ignore = ["UP007", "UP015", "E501"]
exclude = [
  ".git",
  "__pycache__",
  ".mypy_cache",
  ".tox",
  ".venv",
  "_build",
  "buck-out",
  "build",
  "dist",
  "env",
  "venv",
  "node_modules",
]
respect-gitignore = true
line-length = 120
show-fixes = true

[tool.ruff.lint]
select = [
  # pycodestyle
  "E",
  # Pyflakes
  "F",
  # pyupgrade
  "UP",
  # flake8-bugbear
  "B",
  # flake8-simplify
  "SIM",
  # isort
  "I",
]

[tool.ruff.lint.isort]
known-local-folder = ["tests", "conftest"]
known-first-party = ["stac_model"]
extra-standard-library = ["typing_extensions"]

[tool.mypy]
# https://github.com/python/mypy
# https://mypy.readthedocs.io/en/latest/config_file.html#using-a-pyproject-toml-file
python_version = "3.10"
pretty = true
show_traceback = true
color_output = true

allow_redefinition = false
check_untyped_defs = true
disallow_any_generics = true
disallow_incomplete_defs = true
ignore_missing_imports = true
implicit_reexport = false
no_implicit_optional = true
show_column_numbers = true
show_error_codes = true
show_error_context = true
strict_equality = true
strict_optional = true
warn_no_return = true
warn_redundant_casts = true
warn_return_any = true
warn_unreachable = true
warn_unused_configs = true
warn_unused_ignores = true

plugins = ["pydantic.mypy"]

[tool.pydantic-mypy]
init_forbid_extra = true
init_typed = true
warn_required_dynamic_aliases = true

[tool.pydocstyle]
# https://github.com/PyCQA/pydocstyle
# http://www.pydocstyle.org/en/stable/usage.html#available-options
convention = "google"
match_dir = "^(stac_model|tests)"
# ignore missing documentation, just validate provided ones
add_ignore = "D100,D101,D102,D103,D104,D105,D107,D200,D202,D204,D212,D401"

[tool.pydoclint]
# https://github.com/jsh9/pydoclint
# https://jsh9.github.io/pydoclint/how_to_config.html
style = "google"
exclude = '\.git|\.hg|\.mypy_cache|\.tox|.?v?env|__pycache__|_build|buck-out|dist|node_modules'
# don't require type hints, since we have them in the signature instead (don't duplicate)
arg-type-hints-in-docstring = false
arg-type-hints-in-signature = true
check-return-types = false

[tool.pytest.ini_options]
# https://github.com/pytest-dev/pytest
# https://docs.pytest.org/en/6.2.x/customize.html#pyproject-toml
# Directories that are not visited by pytest collector:
norecursedirs = [
  "hooks",
  "*.egg",
  ".eggs",
  "dist",
  "build",
  "docs",
  ".tox",
  ".git",
  "__pycache__",
  "node_modules",
]
doctest_optionflags = [
  "NUMBER",
  "NORMALIZE_WHITESPACE",
  "IGNORE_EXCEPTION_DETAIL",
]
timeout = 1000

# Extra options:
addopts = [
  "--strict-markers",
  "--tb=short",
  "--doctest-modules",
  "--doctest-continue-on-failure",
  "--pikachu",
]

[tool.coverage.run]
source = ["tests"]
branch = true

[tool.coverage.report]
exclude_also = ["def main", "if __name__ == .__main__.:"]
fail_under = 80
show_missing = true

[tool.coverage.paths]
source = ["stac_model"]<|MERGE_RESOLUTION|>--- conflicted
+++ resolved
@@ -67,30 +67,6 @@
 
 [tool.uv]
 dev-dependencies = [
-<<<<<<< HEAD
-  "setuptools>=78.1.1",
-  "mypy<2.0.0,>=1.0.0",
-  "mypy-extensions<1.0.0,>=0.4.3",
-  "pre-commit<3.0.0,>=2.21.0",
-  "bandit<2.0.0,>=1.7.5",
-  "safety<3.0.0,>=2.3.5",
-  "pystac<2.0.0,>=1.10.0",
-  "pydocstyle[toml]<7.0.0,>=6.2.0",
-  "pydoclint<0.6,>=0.3",
-  "pytest<8.0.0,>=7.2.1",
-  "pytest-cov<5.0.0,>=4.1.0",
-  "pytest-mock<4.0.0,>=3.10.0",
-  "pytest-timeout<3.0.0,>=2.2.0",
-  "pytest-benchmark<5.0.0,>=4.0.0",
-  "pytest-sugar<1.0.0,>=0.9.7",
-  "pytest-click<2.0.0,>=1.1.0",
-  "pytest-pikachu<2.0.0,>=1.0.0",
-  "coverage<8.0.0,>=7.3.0",
-  "ruff<1.0.0,>=0.2.2",
-  "bump-my-version>=0.21",
-  "types-python-dateutil>=2.9.0.20241003",
-  "requests>=2.32.4",
-=======
     "setuptools>=78.1.1",
     "mypy<2.0.0,>=1.0.0",
     "mypy-extensions<1.0.0,>=0.4.3",
@@ -115,7 +91,6 @@
     "types-pyyaml>=6.0.12.20250516",
     "requests>=2.32.4",
     "urllib3>=2.5.0,<3.0.0",
->>>>>>> 1d0ad557
 ]
 
 conflicts = [[{ extra = "torch" }, { extra = "torch-cu126" }]]
