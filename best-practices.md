--- conflicted
+++ resolved
@@ -8,10 +8,7 @@
 
 - [Using STAC Common Metadata Fields for the MLM Extension](#using-stac-common-metadata-fields-for-the-mlm-extension)
 - [Recommended Extensions to Compose with the MLM Extension](#recommended-extensions-to-compose-with-the-mlm-extension)
-<<<<<<< HEAD
   - [STAC Bands, EO, Raster and DataCube Extensions](#stac-bands-eo-raster-and-datacube-extensions)
-=======
->>>>>>> da88bb68
   - [Processing Extension](#processing-extension)
   - [ML-AOI and Label Extensions](#ml-aoi-and-label-extensions)
   - [Classification Extension](#classification-extension)
@@ -71,7 +68,6 @@
 information regarding these references, see the [ML-AOI and Label Extensions](#ml-aoi-and-label-extensions) details.
 
 ## Recommended Extensions to Compose with the MLM Extension
-<<<<<<< HEAD
 
 ### STAC Bands, EO, Raster and DataCube Extensions
 
@@ -94,8 +90,6 @@
 - [Model Output Object](./README.md#model-output-object)
 - [Bands and Statistics](./README.md#bands-and-statistics)
 - [Data Variables](./README.md#data-variables)
-=======
->>>>>>> da88bb68
 
 ### Processing Extension
 
