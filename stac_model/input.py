from typing import Annotated, Literal, Self, TypeAlias, Union

from pydantic import Field, model_validator

from stac_model.base import (
    DataType,
    MLMBaseModel,
    ModelBandsOrVariablesReferences,
    Number,
    OmitIfNone,
    ProcessingExpression,
)


class InputStructure(MLMBaseModel):
    shape: list[Union[int, float]] = Field(min_length=1)
    dim_order: list[str] = Field(min_length=1)
    data_type: DataType

    @model_validator(mode="after")
    def validate_dimensions(self) -> Self:
        if len(self.shape) != len(self.dim_order):
            raise ValueError("Dimension order and shape must be of equal length for corresponding indices.")
        return self


class ValueScalingClipMin(MLMBaseModel):
    type: Literal["clip-min"] = "clip-min"
    minimum: Number


class ValueScalingClipMax(MLMBaseModel):
    type: Literal["clip-max"] = "clip-max"
    maximum: Number


class ValueScalingClip(MLMBaseModel):
    type: Literal["clip"] = "clip"
    minimum: Number
    maximum: Number


class ValueScalingMinMax(MLMBaseModel):
    type: Literal["min-max"] = "min-max"
    minimum: Number
    maximum: Number


class ValueScalingZScore(MLMBaseModel):
    type: Literal["z-score"] = "z-score"
    mean: Number
    stddev: Number


class ValueScalingOffset(MLMBaseModel):
    type: Literal["offset"] = "offset"
    value: Number


class ValueScalingScale(MLMBaseModel):
    type: Literal["scale"] = "scale"
    value: Number


class ValueScalingProcessingExpression(ProcessingExpression):
    type: Literal["processing"] = "processing"


ValueScalingObject: TypeAlias = Union[ValueScalingMinMax, ValueScalingZScore, ValueScalingClip, ValueScalingClipMin, ValueScalingClipMax, ValueScalingOffset, ValueScalingScale, ValueScalingProcessingExpression] | None

ResizeType: TypeAlias = Literal["crop", "pad", "interpolation-nearest", "interpolation-linear", "interpolation-cubic", "interpolation-area", "interpolation-lanczos4", "interpolation-max", "wrap-fill-outliers", "wrap-inverse-map"] | None


class ModelInput(ModelBandsOrVariablesReferences):
    name: str
    input: InputStructure
<<<<<<< HEAD
    value_scaling: Annotated[list[ValueScalingObject] | None, OmitIfNone] = None
    resize_type: Annotated[ResizeType | None, OmitIfNone] = None
    pre_processing_function: ProcessingExpression | None = None
=======
    value_scaling: Annotated[Optional[list[ValueScalingObject]], OmitIfNone] = None
    resize_type: Annotated[Optional[ResizeType], OmitIfNone] = None
    pre_processing_function: Optional[ProcessingExpression | list[ProcessingExpression]] = None
>>>>>>> 1d0ad557
<|MERGE_RESOLUTION|>--- conflicted
+++ resolved
@@ -74,12 +74,6 @@
 class ModelInput(ModelBandsOrVariablesReferences):
     name: str
     input: InputStructure
-<<<<<<< HEAD
-    value_scaling: Annotated[list[ValueScalingObject] | None, OmitIfNone] = None
-    resize_type: Annotated[ResizeType | None, OmitIfNone] = None
-    pre_processing_function: ProcessingExpression | None = None
-=======
     value_scaling: Annotated[Optional[list[ValueScalingObject]], OmitIfNone] = None
     resize_type: Annotated[Optional[ResizeType], OmitIfNone] = None
-    pre_processing_function: Optional[ProcessingExpression | list[ProcessingExpression]] = None
->>>>>>> 1d0ad557
+    pre_processing_function: Optional[ProcessingExpression | list[ProcessingExpression]] = None