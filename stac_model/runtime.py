from enum import Enum
from typing import Annotated, Literal, Union

from pydantic import AliasChoices, Field

from stac_model.base import MLMBaseModel, OmitIfNone


class AcceleratorEnum(str, Enum):
    amd64 = "amd64"
    cuda = "cuda"
    xla = "xla"
    amd_rocm = "amd-rocm"
    intel_ipex_cpu = "intel-ipex-cpu"
    intel_ipex_gpu = "intel-ipex-gpu"
    macos_arm = "macos-arm"

    def __str__(self):
        return self.value


AcceleratorName = Literal[
    "amd64",
    "cuda",
    "xla",
    "amd-rocm",
    "intel-ipex-cpu",
    "intel-ipex-gpu",
    "macos-arm",
]

AcceleratorType = Union[AcceleratorName, AcceleratorEnum]


class Runtime(MLMBaseModel):
    framework: Annotated[str | None, OmitIfNone] = Field(default=None)
    framework_version: Annotated[str | None, OmitIfNone] = Field(default=None)
    file_size: Annotated[int | None, OmitIfNone] = Field(
        alias="file:size",
        validation_alias=AliasChoices("file_size", "file:size"),
        default=None,
    )
    memory_size: Annotated[int | None, OmitIfNone] = Field(default=None)
    batch_size_suggestion: Annotated[int | None, OmitIfNone] = Field(default=None)

    accelerator: AcceleratorType | None = Field(default=None)
    accelerator_constrained: bool = Field(default=False)
<<<<<<< HEAD
    accelerator_summary: Annotated[Optional[str], OmitIfNone] = Field(default=None)
    accelerator_count: Annotated[Optional[int], OmitIfNone] = Field(default=None, ge=1)
=======
    accelerator_summary: Annotated[str | None, OmitIfNone] = Field(default=None)
    accelerator_count: Annotated[int | None, OmitIfNone] = Field(default=None, minimum=1)
>>>>>>> 70b0af5e
<|MERGE_RESOLUTION|>--- conflicted
+++ resolved
@@ -45,10 +45,5 @@
 
     accelerator: AcceleratorType | None = Field(default=None)
     accelerator_constrained: bool = Field(default=False)
-<<<<<<< HEAD
-    accelerator_summary: Annotated[Optional[str], OmitIfNone] = Field(default=None)
-    accelerator_count: Annotated[Optional[int], OmitIfNone] = Field(default=None, ge=1)
-=======
     accelerator_summary: Annotated[str | None, OmitIfNone] = Field(default=None)
-    accelerator_count: Annotated[int | None, OmitIfNone] = Field(default=None, minimum=1)
->>>>>>> 70b0af5e
+    accelerator_count: Annotated[int | None, OmitIfNone] = Field(default=None, ge=1)