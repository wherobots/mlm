--- conflicted
+++ resolved
@@ -5,10 +5,6 @@
 import pydantic
 import pytest
 
-<<<<<<< HEAD
-from stac_model.input import InputStructure, ModelBand, ModelInput
-from stac_model.output import ModelOutput, ModelResult
-=======
 from stac_model.base import ModelBand, ModelDataVariable
 from stac_model.input import InputStructure, ModelInput
 from stac_model.output import ModelOutput, ModelResult
@@ -79,7 +75,46 @@
             bands=bands,
             **struct,
         )
->>>>>>> ba45d462
+
+
+@pytest.mark.parametrize(
+    "processing_expression",
+    [
+        None,
+        {"format": "test", "expression": "test"},
+        [
+            {"format": "test", "expression": "test1"},
+            {"format": "test", "expression": "test2"},
+        ]
+    ],
+)
+def test_model_io_processing_expression_variants(processing_expression):
+    model_input = ModelInput(
+        name="test",
+        bands=[],
+        input=InputStructure(
+            shape=[-1, 3, 64, 64],
+            dim_order=["batch", "channel", "height", "width"],
+            data_type="float32",
+        ),
+        pre_processing_function=processing_expression,
+    )
+    model_json = model_input.model_dump()
+    assert model_json["pre_processing_function"] == processing_expression
+
+    model_output = ModelOutput(
+        name="test",
+        classes=[],
+        tasks={"classification"},
+        result=ModelResult(
+            shape=[-1, 2, 64, 64],
+            dim_order=["batch", "channel", "height", "width"],
+            data_type="float32",
+        ),
+        post_processing_function=processing_expression,
+    )
+    model_json = model_output.model_dump()
+    assert model_json["post_processing_function"] == processing_expression
 
 
 @pytest.mark.parametrize(
@@ -147,59 +182,6 @@
         )
     ],
 )
-<<<<<<< HEAD
-def test_model_band_format_expression_dependency(bands: list[ModelBand]) -> None:
-    with pytest.raises(pydantic.ValidationError):
-        ModelInput(
-            name="test",
-            bands=bands,
-            input=InputStructure(
-                shape=[-1, len(bands), 64, 64],
-                dim_order=["batch", "channel", "height", "width"],
-                data_type="float32",
-            ),
-        )
-
-
-@pytest.mark.parametrize(
-    "processing_expression",
-    [
-        None,
-        {"format": "test", "expression": "test"},
-        [
-            {"format": "test", "expression": "test1"},
-            {"format": "test", "expression": "test2"},
-        ]
-    ],
-)
-def test_model_io_processing_expression_variants(processing_expression):
-    model_input = ModelInput(
-        name="test",
-        bands=[],
-        input=InputStructure(
-            shape=[-1, 3, 64, 64],
-            dim_order=["batch", "channel", "height", "width"],
-            data_type="float32",
-        ),
-        pre_processing_function=processing_expression,
-    )
-    model_json = model_input.model_dump()
-    assert model_json["pre_processing_function"] == processing_expression
-
-    model_output = ModelOutput(
-        name="test",
-        classes=[],
-        tasks={"classification"},
-        result=ModelResult(
-            shape=[-1, 2, 64, 64],
-            dim_order=["batch", "channel", "height", "width"],
-            data_type="float32",
-        ),
-        post_processing_function=processing_expression,
-    )
-    model_json = model_output.model_dump()
-    assert model_json["post_processing_function"] == processing_expression
-=======
 def test_model_bands_or_variables_defaults(
     model_class: ModelClass,
     bands: Any,
@@ -228,5 +210,4 @@
         assert "variables" not in mlm_input_json
     else:
         mlm_variables = mlm_input_json["variables"]
-        assert mlm_variables == expected_variables
->>>>>>> ba45d462
+        assert mlm_variables == expected_variables