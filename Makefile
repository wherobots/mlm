--- conflicted
+++ resolved
@@ -66,15 +66,7 @@
 #* Testing
 .PHONY: test
 test: setup
-<<<<<<< HEAD
-	$(UV_COMMAND) run --python "$(UV_PYTHON_ROOT)" pytest -m "not slow" -c pyproject.toml -v --cov-report=html --cov=stac_model tests/
-
-.PHONY: test-all
-test-all: setup
-	$(UV_COMMAND) run --python "$(UV_PYTHON_ROOT)" pytest -c pyproject.toml -v --cov-report=html --cov=stac_model tests/
-=======
 	$(UV_COMMAND) run --no-sync --python "$(UV_PYTHON_ROOT)" pytest -c pyproject.toml -v --cov-report=html --cov=stac_model tests/
->>>>>>> 5e8898e0
 
 #* Linting
 .PHONY: check
@@ -85,11 +77,7 @@
 
 .PHONY: mypy
 mypy: setup
-<<<<<<< HEAD
-	$(UV_COMMAND) run --python "$(UV_PYTHON_ROOT)" mypy --config-file pyproject.toml
-=======
 	$(UV_COMMAND) run --no-sync --python "$(UV_PYTHON_ROOT)" mypy --config-file pyproject.toml ./
->>>>>>> 5e8898e0
 
 .PHONY: check-mypy
 check-mypy: mypy
@@ -99,14 +87,6 @@
 	$(UV_COMMAND) run --no-sync --python "$(UV_PYTHON_ROOT)" safety check --full-report
 	$(UV_COMMAND) run --no-sync --python "$(UV_PYTHON_ROOT)" bandit -ll --recursive stac_model tests
 
-<<<<<<< HEAD
-.PHONY: lint-only
-lint-only: setup
-	$(UV_COMMAND) run --python "$(UV_PYTHON_ROOT)" --extra torch ruff check --fix --config=pyproject.toml ./
-
-.PHONY: lint
-lint: install-dev-extras lint-only
-=======
 .PHONY: check-citation
 check-citation: setup
 	$(UV_COMMAND) run --no-sync --python "$(UV_PYTHON_ROOT)" cffconvert --validate
@@ -116,7 +96,6 @@
 lint: setup
 	$(UV_COMMAND) run --no-sync --python "$(UV_PYTHON_ROOT)" ruff check --select I --fix --config=pyproject.toml ./
 	$(UV_COMMAND) run --no-sync --python "$(UV_PYTHON_ROOT)" ruff format --config=pyproject.toml ./
->>>>>>> 5e8898e0
 
 .PHONY: check-lint
 check-lint: lint
