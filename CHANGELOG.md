# Changelog

All notable changes to this project will be documented in this file.

The format is based on [Keep a Changelog](https://keepachangelog.com/en/1.0.0/),
and this project adheres to [Semantic Versioning](https://semver.org/spec/v2.0.0.html).

## [Unreleased](https://github.com/stac-extensions/mlm/tree/main)

### Added

- Add `ModelDataVariable` to `stac_model` for corresponding `mlm:input` and `mlm:output` definitions as the JSON schema.
- Add `variables` properties to [Model Input Object](README.md#model-input-object)
  to allow specifying the relevant data variables used by the model,
  with cross-references to the [datacube](https://github.com/stac-extensions/datacube) extension
  (relates to [#90](https://github.com/stac-extensions/mlm/issues/90)).
- Add `bands` and `variables` properties to [Model Output Object](README.md#model-output-object)
  to allow specifying the relevant bands or variables produced by the model if any applies.
- Add `downscaling` to [Tasks](./README.md#task-enum) as common operation for climate variable models.
- Add [ML-Model Legacy](./docs/legacy/ml-model.md) document providing migration guidance
  from the deprecated [ML-Model](https://github.com/stac-extensions/ml-model) extension
  (relates to [stac-extensions/ml-model#16](https://github.com/stac-extensions/ml-model/pull/16)).
- Move [DLM Legacy](./docs/legacy/dlm.md) document.
- Add `embedding` as suggested dimension name
  (relates to [#77](https://github.com/stac-extensions/mlm/discussions/77)).
- Add [`huggingface/safetensors`](https://github.com/huggingface/safetensors)
  recommendations for `mlm:artifact_type` and corresponding `mlm:framework` values
  (fixes [#68](https://github.com/stac-extensions/mlm/issues/68)).
- Add [`Flax`](https://github.com/google/flax) to the list of `mlm:framework` and
  the corresponding `mlm:artifact_type` SafeTensors backend in the JSON schema examples.
- Add [`Paddle`](https://github.com/PaddlePaddle/Paddle) to the list of `mlm:framework`
  (fixes [#69](https://github.com/stac-extensions/mlm/issues/69)).

### Changed
<<<<<<< HEAD
 
- Update `stac-model==0.4.0` to provide corresponding additions for `variables` reference.
- Refactor `ModelInput` and `ModelOutput` objects to use a new `ModelBandsOrVariablesReferences` definition
  combining the `ModelBand` and `ModelDataVariable` lists.
- Moved `ModelBand` from `stac_model.input` to `stac_model.base` since it is now required
  by both `ModelInput` and `ModelOutput` objects.
- Refactor the JSON schema to check for `bands` and `variables` references within both `mlm:input` and `mlm:output`.
  If either location detects that either `bands` or `variables` is provided, their corresponding sets of extensions
  providing relevant descriptions are verified.
- Refactor the JSON schema `mlm:output` property to employ a `ModelOutput` object definition
  rather than directly provided properties nested under the array.
- Refactor the JSON schema to allow the omission of `bands` under `mlm:input` if the `variables` property is provided.
=======

- Make `total_parameters` optional in `stac-model` and enforce greater than 0 to match with JSON-schema
  (applied in [#101](https://github.com/stac-extensions/mlm/pull/101).
>>>>>>> 12774e3e
- Update `stac-model==0.3.0` to provide `ValueScalingObject` from installed package.

### Deprecated

- n/a

### Removed

- n/a

### Fixed

- Fix `stac_model.output.ModelOutput` enforcing the need to specify `classification:classes` or `classes`.
  The property can now be omitted if the model does not need to indicate that it produces a classification output.
- Fix missing ``encoding="utf-8"`` parameters in `open` calls leading to failing parsing of example JSON STAC Item
  when they contain non-ASCII characters.

## [v1.4.0](https://github.com/stac-extensions/mlm/tree/v1.4.0)

### Added

- Add better descriptions about required and recommended *MLM Asset Roles* and
  their implications (fixes
  [#54](https://github.com/stac-extensions/mlm/issues/54)).
- Add explicit check of `value_scaling` sub-fields `minimum`, `maximum`, `mean`, `stddev`, etc. for
  corresponding `type` values `min-max` and `z-score` that depend on it.
- Allow different `value_scaling` operations per band/channel/dimension as needed by the model.
- Allow a `processing:expression` for a band/channel/dimension-specific `value_scaling` operation,
  granting more flexibility in the definition of input preparation in contrast to having it applied
  for the entire input (but still possible).
- Add optional `mlm:compile_method` field at the Asset level with options `aot`
  for Ahead of Time Compilation, `jit` for Just-In Time Compilation.

### Changed

- Explicitly disallow `mlm:name`, `mlm:input`, `mlm:output` and `mlm:hyperparameters` at the Asset level.
  These fields describe the model as a whole and should therefore be defined in Item properties.
- Moved `norm_type` to `value_scaling` object to better reflect the expected operation, which could be another
  operation than what is typically known as "normalization" or "standardization" techniques in machine learning.
- Moved `statistics` to `value_scaling` object to better reflect their mutual `type` and additional
  properties dependencies.
- moved `mlm:artifact_type` field value descriptions that are framework specific to best-practices section.
- expanded suggested `mlm:artifact_type` values to include Tensorflow/Keras.

### Deprecated

- n/a

### Removed

- Removed `norm_type` enum values that were ambiguous regarding their expected result.
  Instead, a `processing:expression` should be employed to explicitly define the calculation they represent.
- Removed `norm_clip` property. It is now represented under `value_scaling` objects with a
  corresponding `type` definition.
- Removed `norm_by_channel` from `mlm:input` objects. If rescaling (previously normalization in the documentation)
  is a single value, broadcasting to the relevant bands should be performed implicitly.
  Otherwise, the amount of `value_scaling` objects should match the number of bands or channels involved in the input.

### Fixed

- Fix missing `mlm:artifact_type` property check for a Model Asset definition
  (fixes <https://github.com/stac-extensions/mlm/issues/42>).
  The `mlm:artifact_type` is now mutually and exclusively required by the corresponding Asset with `mlm:model` role.
- Fix check of disallowed unknown/undefined `mlm:`-prefixed fields
  (fixes [#41](https://github.com/stac-extensions/mlm/issues/41)).

## [v1.3.0](https://github.com/stac-extensions/mlm/tree/v1.3.0)

### Added

- Add `raster:bands` required property `name` for describing `mlm:input` bands
  (see [README - Bands and Statistics](README.md#bands-and-statistics) for details).
- Add README warnings about new extension `eo` and `raster` versions.

### Changed

- Split `ModelBands` and `AnyBandsRef` definitions in the JSON schema to allow them to be referenced individually.
- Move `AnyBandsRef` definition explicitly to STAC Item JSON schema, rather than implicitly inferred via `mlm:input`.
- Modified the JSON schema to use a `if` check of the `type` (STAC Item or Collection) prior to validating further
  properties. This allows some validators (e.g. `pystac`) to better report the *real* error that causes the schema
  to fail, rather than reporting the first mismatching `type` case with a poor error description to debug the issue.

### Deprecated

- n/a

### Removed

- Removed `$comment` entries from the JSON schema that are considered as invalid by some parsers.
- When `mlm:input` objects do **NOT** define band references (i.e.: `bands: []` is used), the JSON schema will not
  fail if an Asset with the `mlm:model` role contains a band definition. This is to allow MLM model definitions to
  simultaneously use some inputs with `bands` reference names while others do not.

### Fixed

- Band checks against [`eo`](https://github.com/stac-extensions/eo), [`raster`](https://github.com/stac-extensions/eo)
  or STAC Core 1.1 [`bands`](https://github.com/radiantearth/stac-spec/blob/master/commons/common-metadata.md#bands)
  when a `mlm:input` references names in `bands` are now properly validated.
- Fix the examples using `raster:bands` incorrectly defined in STAC Item properties.
  The correct use is for them to be defined under the STAC Asset using the `mlm:model` role.
- Fix the [EuroSAT ResNet pydantic example](./stac_model/examples.py) that incorrectly referenced some `bands`
  in its `mlm:input` definition without providing any definition of those bands. The `eo:bands` properties have
  been added to the corresponding `model` Asset using
  the [`pystac.extensions.eo`](https://github.com/stac-utils/pystac/blob/main/pystac/extensions/eo.py) utilities.
- Fix various STAC Asset definitions erroneously employing `mlm:model` role instead of the intended `mlm:source_code`.

## [v1.2.0](https://github.com/stac-extensions/mlm/tree/v1.2.0)

### Added

- Add the missing JSON schema `item_assets` definition under a Collection to ensure compatibility with
  the [Item Assets](https://github.com/stac-extensions/item-assets) extension, as mentioned this specification.
- Add `ModelBand` representation using `name`, `format` and `expression` properties to allow derived band references
  (fixes [crim-ca/mlm-extension#7](https://github.com/stac-extensions/mlm/discussions/7)).

### Changed

- Adds a job to `.github/workflows/publish.yaml` to publish the `stac-model` package to PyPI.

### Deprecated

- n/a

### Removed

- Field `mlm:name` requirement to be unique. There is no way to guarantee this from a single Item's definition
  and their JSON schema validation. For uniqueness requirement, users should instead rely on the `id` property
  of the Item, which is ensured to be unique under the corresponding Collection, since it would not be retrievable
  otherwise (i.e.: `collections/{collectionID}/items/{itemID}`).

### Fixed

- Fix the validation strategy of the `mlm:model` role required by at least one Asset under a STAC Item.
  Although the role requirement was validated, the definition did not allow for other Assets without it to exist.
- Correct `stac-model` version in code and publish matching release on PyPI.

## [v1.1.0](https://github.com/stac-extensions/mlm/tree/v1.1.0)

### Added

- Add pattern for `mlm:framework`, needing at least one alphanumeric character,
  without leading or trailing non-alphanumeric characters.
- Add [`examples/item_eo_and_raster_bands.json`](examples/item_eo_and_raster_bands.json) demonstrating the original
  use case represented by the previous [`examples/item_eo_bands.json`](examples/item_eo_bands.json) contents.
- Add a `description` field for `mlm:input` and `mlm:output` definitions.

### Changed

- Adjust `scikit-learn` and `Hugging Face` framework names to match the format employed by the official documentation.

### Deprecated

- n/a

### Removed

- Removed combination of `mlm:input` with `bands: null` that could never occur due to pre-requirement of `type: array`.

### Fixed

- Fix `AnyBands` definition and use in the JSON schema to better consider possible use cases with `eo` extension.
- Fix [`examples/item_eo_bands.json`](examples/item_eo_bands.json) that was incorrectly also using `raster` extension.
  This is not fundamentally wrong, but it did not allow to validate the `eo` extension use case properly, since
  the `raster:bands` reference caused a bypass for the `mlm:input[*].bands` to succeed validation.

## [v1.0.0](https://github.com/stac-extensions/mlm/tree/v1.0.0)

### Added

- more [Task Enum](README.md#task-enum) tasks
- [Model Output Object](README.md#model-output-object)
- `batch_size` and hardware summary
- [`mlm:accelerator`, `mlm:accelerator_constrained`, `mlm:accelerator_summary`](./README.md#accelerator-type-enum)
  to specify hardware requirements for the model
- Use common metadata
  [Asset Object](https://github.com/radiantearth/stac-spec/blob/master/collection-spec/collection-spec.md#asset-object)
  to refer to model asset and source code.
- use `classification:classes` in Model Output
- add `scene-classification` to the Enum Tasks to allow disambiguation between
  pixel-wise and patch-based classification

### Changed

- `disk_size` replaced by `file:size` (see [Best Practices - File Extension](best-practices.md#file-extension))
- `memory_size` under `dlm:architecture` moved directly under Item properties as `mlm:memory_size`
- replaced all hardware/accelerator/runtime definitions into distinct `mlm` fields directly under the
  STAC Item properties (top-level, not nested) to allow better search support by STAC API.
- reorganized `dlm:architecture` nested fields to exist at the top level of properties as `mlm:name`, `mlm:summary`
  and so on to provide STAC API search capabilities.
- replaced `normalization:mean`, etc. with [statistics](./README.md#bands-and-statistics) from STAC 1.1 common metadata
- added `pydantic` models for internal schema objects in `stac_model` package and published to PYPI
- specified [`rel_type`](README.md#relation-types) to be `derived_from` and
  specify how model item or collection json should be named
- replaced all Enum Tasks names to use hyphens instead of spaces
- replaced `dlm:task` by `mlm:tasks` using an array of value instead of a single one, allowing models to represent
  multiple tasks they support simultaneously or interchangeably depending on context
- replace `pre_processing_function` and `post_processing_function` to use similar definitions
  to the [Processing Extension - Expression Object](https://github.com/stac-extensions/processing#expression-object)
  such that more extended definitions of custom processors can be defined.
- updated JSON schema to reflect changes of MLM fields

### Deprecated

- any `dlm`-prefixed field or property

### Removed

- Data Object, replaced with [Model Input Object](./README.md#model-input-object) that uses the `name` field from
  the [common metadata band object][stac-bands] which also records `data_type` and `nodata` type

### Fixed

- n/a

[stac-bands]: https://github.com/radiantearth/stac-spec/blob/f9b3c59ba810541c9da70c5f8d39635f8cba7bcd/item-spec/common-metadata.md#bands

## [v1.0.0-beta3](https://github.com/crim-ca/dlm-extension/tree/v1.0.0-beta3)

### Added

- Added example model architecture summary text.

### Changed

- Modified `$id` if the extension schema to refer to the expected location when eventually released
  (`https://schemas.stacspec.org/v1.0.0-beta.3/extensions/dl-model/json-schema/schema.json`).
- Replaced `dtype` field by `data_type` to better align with the corresponding field of
  [`raster:bands`][raster-band-object].
- Replaced `nodata_value` field by `nodata` to better align with the corresponding field of
  [`raster:bands`][raster-band-object].
- Refactored schema to use distinct definitions and references instead of embedding all objects
  within `dl-model` properties.
- Allow schema to contain other `dlm:`-prefixed elements using `patternProperties` and explicitly
  deny other `additionalProperties`.
- Allow `class_name_mapping` to be directly provided as a mapping of index-based properties and class-name values.

[raster-band-object]: https://github.com/stac-extensions/raster/#raster-band-object

### Deprecated

- Specifying `class_name_mapping` by array is deprecated.
  Direct mapping as an object of index to class name should be used.
  For backward compatibility, mapping as array and using nested objects with `index` and `class_name` properties
  is still permitted, although overly verbose compared to the direct mapping.

### Removed

- Field `nodata_value`.
- Field `dtype`.

### Fixed

- Fixed references to other STAC extensions to use the official schema links on `https://stac-extensions.github.io/`.
- Fixed examples to refer to local files.
- Fixed formatting of tables and descriptions in README.

## [v1.0.0-beta2](https://github.com/crim-ca/dlm-extension/tree/v1.0.0-beta2)

### Added

- Initial release of the extension description and schema.

### Changed

- n/a

### Deprecated

- n/a

### Removed

- n/a

### Fixed

- n/a<|MERGE_RESOLUTION|>--- conflicted
+++ resolved
@@ -32,8 +32,7 @@
   (fixes [#69](https://github.com/stac-extensions/mlm/issues/69)).
 
 ### Changed
-<<<<<<< HEAD
- 
+
 - Update `stac-model==0.4.0` to provide corresponding additions for `variables` reference.
 - Refactor `ModelInput` and `ModelOutput` objects to use a new `ModelBandsOrVariablesReferences` definition
   combining the `ModelBand` and `ModelDataVariable` lists.
@@ -45,11 +44,8 @@
 - Refactor the JSON schema `mlm:output` property to employ a `ModelOutput` object definition
   rather than directly provided properties nested under the array.
 - Refactor the JSON schema to allow the omission of `bands` under `mlm:input` if the `variables` property is provided.
-=======
-
 - Make `total_parameters` optional in `stac-model` and enforce greater than 0 to match with JSON-schema
   (applied in [#101](https://github.com/stac-extensions/mlm/pull/101).
->>>>>>> 12774e3e
 - Update `stac-model==0.3.0` to provide `ValueScalingObject` from installed package.
 
 ### Deprecated
