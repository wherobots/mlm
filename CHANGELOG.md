--- conflicted
+++ resolved
@@ -20,14 +20,11 @@
 - n/a
 
 ### Fixed
-<<<<<<< HEAD
 - Fix missing `mlm:artifact_type` property check for a Model Asset definition
   (fixes <https://github.com/stac-extensions/mlm/issues/42>).
   The `mlm:artifact_type` is now mutually and exclusively required by the corresponding Asset with `mlm:model` role.
-=======
 - Fix check of disallowed unknown/undefined `mlm:`-prefixed fields
   (fixes [#41](https://github.com/stac-extensions/mlm/issues/41)).
->>>>>>> 768ac13b
 
 ## [v1.3.0](https://github.com/stac-extensions/mlm/tree/v1.3.0)
 
