--- conflicted
+++ resolved
@@ -9,12 +9,10 @@
 
 ### Added
 
-<<<<<<< HEAD
 - Add `pre_processing_function` and `post_processing_function` support as JSON array 
   of [Processing Expression](README.md#processing-expression) definitions respectively
   for the [Model Input Object](README.md#model-input-object) and [Model Output Object](README.md#model-output-object)
   (fixes [#93](https://github.com/stac-extensions/mlm/issues/93)).
-=======
 - Add official Python 3.13 support to the CI workflow and package release.
 - Add `ModelDataVariable` to `stac_model` for corresponding `mlm:input` and `mlm:output` definitions as the JSON schema.
 - Add `variables` properties to [Model Input Object](README.md#model-input-object)
@@ -24,7 +22,6 @@
 - Add `bands` and `variables` properties to [Model Output Object](README.md#model-output-object)
   to allow specifying the relevant bands or variables produced by the model if any applies.
 - Add `downscaling` to [Tasks](./README.md#task-enum) as common operation for climate variable models.
->>>>>>> ba45d462
 - Add [ML-Model Legacy](./docs/legacy/ml-model.md) document providing migration guidance
   from the deprecated [ML-Model](https://github.com/stac-extensions/ml-model) extension
   (relates to [stac-extensions/ml-model#16](https://github.com/stac-extensions/ml-model/pull/16)).
